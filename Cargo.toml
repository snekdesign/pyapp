--- conflicted
+++ resolved
@@ -8,45 +8,31 @@
 edition = "2021"
 
 [dependencies]
-<<<<<<< HEAD
-anyhow = "1.0.98"
+anyhow = "1.0.100"
 async-trait = "0.1.88"
-=======
-anyhow = "1.0.100"
->>>>>>> 9521dc90
 base64 = "0.22.1"
 bzip2 = "0.6.0"
 clap = { version = "4.5.49", features = ["derive"] }
 directories = "6.0.0"
 flate2 = { version = "1.1.4", features = ["zlib-rs"], default-features = false }
 fs4 = { version = "0.13.0", features = ["sync"] }
-<<<<<<< HEAD
 http = "1.3.1"
-indicatif = { version = "0.17.11", features = ["improved_unicode"] }
+indicatif = { version = "0.18.0", features = ["improved_unicode"] }
 once_cell = "1.21.3"
-os_pipe = "1.2.2"
+os_pipe = "1.2.3"
 rand = "0.9.1"
 rattler = { version = "0.34.2", features = ["indicatif"], default-features = false }
 rattler_conda_types = { version = "0.35.1", default-features = false }
 rattler_lock = { version = "0.23.6", default-features = false }
 rattler_shell = { version = "0.23.4", default-features = false }
-reqwest = { version = "0.12.21", features = ["blocking", "rustls-tls"], default-features = false }
+reqwest = { version = "0.12.24", features = ["blocking", "rustls-tls"], default-features = false }
 reqwest-middleware = "0.4.2"
 reqwest-retry = "0.7.0"
 tar = "0.4.43"
-tempfile = "3.20.0"
+tempfile = "3.23.0"
 tokio = { version = "1.47.1", features = ["rt-multi-thread"] }
 url = "2.5.4"
-zip = "4.2.0"
-=======
-indicatif = { version = "0.18.0", features = ["improved_unicode"] }
-once_cell = "1.21.3"
-os_pipe = "1.2.3"
-reqwest = { version = "0.12.24", features = ["blocking", "rustls-tls"], default-features = false }
-tar = "0.4.43"
-tempfile = "3.23.0"
 zip = "6.0.0"
->>>>>>> 9521dc90
 zstd = "0.13.2"
 
 [build-dependencies]
@@ -57,12 +43,8 @@
 regex = "1.12.2"
 reqwest = { version = "0.12.24", features = ["blocking", "rustls-tls"], default-features = false }
 tar = "0.4.43"
-<<<<<<< HEAD
 thunk-rs = { version = "0.3.5", features = ["win7"], default-features = false }
-zip = "4.2.0"
-=======
 zip = "6.0.0"
->>>>>>> 9521dc90
 
 [profile.release]
 opt-level = 3
